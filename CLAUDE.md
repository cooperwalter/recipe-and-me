# CLAUDE.md

This file provides guidance to Claude Code (claude.ai/code) when working with code in this repository.

## Project Overview

**Recipe Inheritance Keeper** - A family recipe preservation platform that captures, digitizes, and shares cherished family recipes across generations. Built with Next.js and Supabase to create a beautiful digital cookbook from various sources including handwritten cards, photos, and voice recordings.

## Development Commands

```bash
# Install dependencies
pnpm install

# Development server (auto-recovers from ENOENT errors)
pnpm dev              # With auto-recovery monitoring
pnpm dev:basic        # Basic Next.js dev without recovery
pnpm dev:clean-start  # Cleans cache once at start

# Database commands
pnpm db:generate      # Generate new migration from schema changes
pnpm db:migrate       # Run pending migrations
pnpm db:studio        # Open Drizzle Studio for database exploration
pnpm db:status        # Check migration status

# Testing
pnpm test            # Run all tests
pnpm test:unit       # Unit tests only
pnpm test:api        # API tests only
pnpm test:e2e        # E2E tests only
pnpm test:coverage   # Generate coverage report

# Build & Production
pnpm build           # Build for production (runs migrations)
pnpm start           # Start production server
pnpm lint            # Run ESLint

# Storage setup (run once)
pnpm storage:setup   # Create Supabase storage buckets
```

## Architecture

### Tech Stack
- **Framework**: Next.js 15 with App Router
- **Language**: TypeScript (strict mode)
- **Database**: PostgreSQL via Supabase + Drizzle ORM
- **Auth**: Supabase Auth with middleware session refresh
- **UI**: Tailwind CSS + shadcn/ui components
- **AI**: Anthropic Claude (OCR/NLP) + OpenAI (voice transcription)

### Key Directories
- `/app` - Next.js App Router pages
  - `/api` - API routes with service layer pattern
  - `/auth` - Authentication flows
  - `/protected` - Authenticated routes
- `/components` - React components
  - `/ui` - shadcn/ui component library
  - `/recipe` - Recipe-specific components
- `/lib` - Core utilities
  - `/db` - Database schema and client
  - `/services` - Business logic layer
  - `/supabase` - Auth clients (server/client/middleware)
- `/scripts` - Development and migration tools

### Database Schema (Drizzle ORM)
- **recipes** - Core recipe data with soft delete
- **ingredients** - Normalized with decimal amounts
- **instructions** - Step-by-step with ordering
- **recipe_photos** - Multiple photos with original flag
- **recipe_versions** - Complete JSONB snapshots
- **favorites**, **recipe_tags**, **recipe_categories** - User features

### Authentication Pattern
1. Middleware (`middleware.ts`) refreshes sessions on every request
2. Server components use `createClient()` from `/lib/supabase/server.ts`
3. Client components use `createBrowserClient()` from `/lib/supabase/client.ts`
4. API routes check auth via `getUser()` before processing

### Service Layer Pattern
API routes delegate to services (e.g., `RecipeService`) which handle:
- Database operations via Drizzle ORM
- Business logic and validation
- Consistent error handling
- Transaction management

### AI Integration
- **OCR**: Uses Claude Vision API for image text extraction
- **Voice**: OpenAI Whisper for transcription (requires OPENAI_API_KEY in production)
- **NLP**: Claude for understanding recipe modifications from natural language

### Storage Structure
Supabase Storage buckets:
- `recipe-photos` - Finished dish photos
- `ocr-uploads` - Temporary OCR processing
- `original-recipe-cards` - Preserved originals

Files stored as: `{user-id}/{filename}` for RLS policies

## Testing Approach
- **Unit Tests**: Components and utilities with React Testing Library
- **API Tests**: Full route testing with mocked Supabase
- **E2E Tests**: Critical user flows
- **Mocking**: Comprehensive Supabase client mocks in `__tests__/__mocks__`

## Environment Variables
Required in production:
- `NEXT_PUBLIC_SUPABASE_URL`
- `NEXT_PUBLIC_SUPABASE_ANON_KEY`
- `OPENAI_API_KEY` (for voice features)
- `ANTHROPIC_API_KEY` (for OCR/NLP)

## Important Notes
- Always use Drizzle ORM for database operations (not raw SQL)
- Follow existing patterns for consistency
- Run `pnpm lint` before committing
- Voice features fall back to mocks in development

## Memories
- Whenever the "project roadmap", "roadmap", or similar, is referred to, this means the PROJECT_ROADMAP.md document in the project root.
<<<<<<< HEAD
- Do not commit and push any changes while there are failing unit tests
- When fixing tests, do not stop until all test failures are resolved
=======
- When creating pull requests, use the github cli (gh)
>>>>>>> d8c4c60f
<|MERGE_RESOLUTION|>--- conflicted
+++ resolved
@@ -118,9 +118,6 @@
 
 ## Memories
 - Whenever the "project roadmap", "roadmap", or similar, is referred to, this means the PROJECT_ROADMAP.md document in the project root.
-<<<<<<< HEAD
 - Do not commit and push any changes while there are failing unit tests
 - When fixing tests, do not stop until all test failures are resolved
-=======
-- When creating pull requests, use the github cli (gh)
->>>>>>> d8c4c60f
+- When creating pull requests, use the github cli (gh)